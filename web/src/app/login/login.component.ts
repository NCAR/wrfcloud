import {Component, OnInit} from '@angular/core';
import {AppComponent} from "../app.component";
<<<<<<< HEAD
import {LoginRequest, LoginResponse} from "../client-api";
=======
import {
  LoginRequest,
  LoginResponse,
  PasswordRecoveryTokenRequest,
  PasswordRecoveryTokenResponse
} from "../wrfcloud-api";
>>>>>>> 0c191c3a

@Component({
  selector: 'app-login',
  templateUrl: './login.component.html',
  styleUrls: ['./login.component.sass']
})
export class LoginComponent implements OnInit
{
  /**
   * Reference to the main application singleton
   */
  public app: AppComponent;


  /**
   * Initialize an empty login request
   */
  req: LoginRequest = {email: '', password: ''};


  /**
   * Flag to switch displays to the i-forgot-my-password mode
   */
  iForgot: boolean = false;


  /**
   * Flag to indicate successful email send for password recovery token
   */
  showRecoveryInstructions: boolean = false;


  /**
   * Wait interval between requesting password recovery tokens
   */
  recoveryWaitSeconds: number = 600;


  /**
   * Remaining wait time for new recovery email
   */
  recoveryRemainingSeconds: number = this.recoveryWaitSeconds;


  /**
   * Remaining minutes estimated for display
   */
  recoveryRemainingMinutes: number = 0;


  /**
   * Wait start time
   */
  recoveryWaitStart: Date|undefined;


  /**
   * Wait progress 0-100 for
   */
  recoveryWaitProgress: number = 0;


  /**
   * Flag that tells us if we are waiting for a response from the API
   */
  busy: boolean = false;


  /**
   * Default constructor
   */
  constructor()
  {
    this.app = AppComponent.singleton;
  }


  /**
   * Initialize after view comes up
   */
  ngOnInit(): void
  {
  }


  /**
   * Submit a login request
   */
  public doLogin(): void
  {
    this.busy = true;
    AppComponent.singleton.api.sendLoginRequest(this.req, this.handleLoginResponse.bind(this));
  }


  /**
   * Handle a login response
   *
   * @param response API response
   */
  public handleLoginResponse(response: LoginResponse): void
  {
    this.busy = false;

    if (response.ok)
    {
      /* save the JWT and refresh token */
      if (response.data)
      {
        this.app.api.setCredentials(response.data.jwt, response.data?.refresh);
        this.app.user = response.data.user;
      }

      /* rebuild the menus */
      this.app.buildMenu();
    }
    else
    {
      /* show any error messages to the user */
      this.app.showErrorDialog(response.errors);
    }
  }


  /**
   * Submit a password recovery request
   */
  public doRecover(): void
  {
    this.busy = true;
    const request: PasswordRecoveryTokenRequest = {email: this.req.email};
    AppComponent.singleton.api.sendPasswordRecoveryTokenRequest(request, this.handleRecoveryResponse.bind(this));
  }


  /**
   * Handle a password recovery response
   *
   * @param response API response
   */
  public handleRecoveryResponse(response: PasswordRecoveryTokenResponse): void
  {
    this.busy = false;

    if (response.ok)
    {
      this.showRecoveryInstructions = true;
      this.recoveryWaitSeconds = response.data.wait_interval_seconds;
      this.recoveryWaitStart = new Date();
      this.runRecoveryTimer();
    }
    else
    {
      this.app.showErrorDialog(response.errors);
    }
  }


  /**
   * Update progress bar and eventually reset the UI
   */
  public runRecoveryTimer(): void
  {
    /* make sure we are in a waiting state */
    if (this.recoveryWaitStart === undefined)
      return;

    /* calculate the remaining seconds */
    const now = new Date();
    const elapsedSeconds = (now.getTime() - this.recoveryWaitStart.getTime()) / 1000;
    this.recoveryRemainingSeconds = this.recoveryWaitSeconds - (elapsedSeconds);
    this.recoveryRemainingMinutes = Math.round((this.recoveryRemainingSeconds / 60) + 0.499999);

    /* set the progress bar value */
    this.recoveryWaitProgress = 100 - (this.recoveryRemainingSeconds * 100 / this.recoveryWaitSeconds);

    /* if we are still waiting, compute values again in a second */
    if (this.recoveryRemainingSeconds > 0)
    {
      setTimeout(this.runRecoveryTimer.bind(this), 1000);
    }
    else
    {
      this.showRecoveryInstructions = false;
    }
  }
}<|MERGE_RESOLUTION|>--- conflicted
+++ resolved
@@ -1,15 +1,7 @@
 import {Component, OnInit} from '@angular/core';
 import {AppComponent} from "../app.component";
-<<<<<<< HEAD
-import {LoginRequest, LoginResponse} from "../client-api";
-=======
-import {
-  LoginRequest,
-  LoginResponse,
-  PasswordRecoveryTokenRequest,
-  PasswordRecoveryTokenResponse
-} from "../wrfcloud-api";
->>>>>>> 0c191c3a
+import {LoginRequest, LoginResponse, PasswordRecoveryTokenRequest, PasswordRecoveryTokenResponse} from "../client-api";
+
 
 @Component({
   selector: 'app-login',
