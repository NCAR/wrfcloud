import {NgModule} from '@angular/core';
import {BrowserModule} from '@angular/platform-browser';

import {AppRoutingModule} from './app-routing.module';
import {AppComponent} from './app.component';
import {BrowserAnimationsModule} from '@angular/platform-browser/animations';
import {MatMenuModule} from "@angular/material/menu";
import {MatIconModule} from "@angular/material/icon";
import {MatInputModule} from "@angular/material/input";
import {FormsModule} from "@angular/forms";
import {MatRippleModule} from "@angular/material/core";
import {HttpClientModule} from "@angular/common/http";
import {MatExpansionModule} from "@angular/material/expansion";
import {MatDialogModule} from "@angular/material/dialog";
import {MatDividerModule} from "@angular/material/divider";
import {MatTableModule} from "@angular/material/table";
import {MatPaginatorModule} from "@angular/material/paginator";
import {MatSortModule} from "@angular/material/sort";
import {MatSelectModule} from "@angular/material/select";
import {MatSliderModule} from "@angular/material/slider";
import {MatProgressBarModule} from "@angular/material/progress-bar";
import {MatCheckboxModule} from "@angular/material/checkbox";
import {MatBadgeModule} from "@angular/material/badge";
import {MatDatepickerModule} from "@angular/material/datepicker";
import {MAT_MOMENT_DATE_ADAPTER_OPTIONS, MatMomentDateModule} from "@angular/material-moment-adapter";
import {MatRadioModule} from "@angular/material/radio";
import {MatTreeModule} from '@angular/material/tree';

import {HomeComponent} from './home/home.component';
import {LoginComponent} from './login/login.component';
import {MatButtonModule} from "@angular/material/button";
import {MatGridListModule} from "@angular/material/grid-list";
import {ManageUsersComponent} from './manage-users/manage-users.component';
import {LaunchWrfComponent} from './launch-wrf/launch-wrf.component';
import {ViewJobsComponent} from './view-jobs/view-jobs.component';
import {ErrorDialogComponent} from './error-dialog/error-dialog.component';
import {EditUserComponent} from './edit-user/edit-user.component';
import {WrfViewerComponent} from './wrf-viewer/wrf-viewer.component';
import {ActivateComponent} from "./activate/activate.component";
import {ResetPasswordComponent} from './reset-password/reset-password.component';
import {LayerComponent} from './layer/layer.component';
import {PreferencesComponent} from './preferences/preferences.component';
import {LogoutComponent} from './logout/logout.component';
import {ModelConfigComponent} from './model-config/model-config.component';
import {EditModelConfigurationComponent} from './edit-model-configuration/edit-model-configuration.component';
import {JobDetailsComponent} from './job-details/job-details.component';
import {ContextHelpComponent} from './context-help/context-help.component';
<<<<<<< HEAD
import {MatTabsModule} from "@angular/material/tabs";
import { MapAreaSelectorComponent } from './map-area-selector/map-area-selector.component';
=======
import {LogViewerComponent} from './log-viewer/log-viewer.component';
>>>>>>> 5485e503


@NgModule({
  declarations: [
    ActivateComponent,
    AppComponent,
    EditUserComponent,
    ErrorDialogComponent,
    HomeComponent,
    LaunchWrfComponent,
    LayerComponent,
    LoginComponent,
    LogoutComponent,
    ManageUsersComponent,
    PreferencesComponent,
    ViewJobsComponent,
    WrfViewerComponent,
    ResetPasswordComponent,
    ModelConfigComponent,
    EditModelConfigurationComponent,
    JobDetailsComponent,
    ContextHelpComponent,
<<<<<<< HEAD
    MapAreaSelectorComponent
=======
    LogViewerComponent
>>>>>>> 5485e503
  ],
    imports: [
        BrowserModule,
        AppRoutingModule,
        HttpClientModule,
        BrowserAnimationsModule,
        MatButtonModule,
        MatGridListModule,
        MatMenuModule,
        MatIconModule,
        MatInputModule,
        FormsModule,
        MatRippleModule,
        MatExpansionModule,
        MatDialogModule,
        MatDividerModule,
        MatTableModule,
        MatPaginatorModule,
        MatSortModule,
        MatSelectModule,
        MatProgressBarModule,
        MatSliderModule,
        MatCheckboxModule,
        MatBadgeModule,
        MatDatepickerModule,
        MatMomentDateModule,
        MatRadioModule,
<<<<<<< HEAD
        MatTabsModule
=======
        MatTreeModule,
>>>>>>> 5485e503
    ],
  providers: [
    {provide: MAT_MOMENT_DATE_ADAPTER_OPTIONS, useValue: {useUtc: true}}
  ],
  bootstrap: [AppComponent]
})
export class AppModule
{
}<|MERGE_RESOLUTION|>--- conflicted
+++ resolved
@@ -45,12 +45,9 @@
 import {EditModelConfigurationComponent} from './edit-model-configuration/edit-model-configuration.component';
 import {JobDetailsComponent} from './job-details/job-details.component';
 import {ContextHelpComponent} from './context-help/context-help.component';
-<<<<<<< HEAD
 import {MatTabsModule} from "@angular/material/tabs";
-import { MapAreaSelectorComponent } from './map-area-selector/map-area-selector.component';
-=======
+import {MapAreaSelectorComponent} from './map-area-selector/map-area-selector.component';
 import {LogViewerComponent} from './log-viewer/log-viewer.component';
->>>>>>> 5485e503
 
 
 @NgModule({
@@ -73,11 +70,8 @@
     EditModelConfigurationComponent,
     JobDetailsComponent,
     ContextHelpComponent,
-<<<<<<< HEAD
-    MapAreaSelectorComponent
-=======
+    MapAreaSelectorComponent,
     LogViewerComponent
->>>>>>> 5485e503
   ],
     imports: [
         BrowserModule,
@@ -105,11 +99,8 @@
         MatDatepickerModule,
         MatMomentDateModule,
         MatRadioModule,
-<<<<<<< HEAD
-        MatTabsModule
-=======
-        MatTreeModule,
->>>>>>> 5485e503
+        MatTabsModule,
+        MatTreeModule
     ],
   providers: [
     {provide: MAT_MOMENT_DATE_ADAPTER_OPTIONS, useValue: {useUtc: true}}
