--- conflicted
+++ resolved
@@ -4,15 +4,6 @@
 import {AppRoutingModule} from './app-routing.module';
 import {AppComponent} from './app.component';
 import {BrowserAnimationsModule} from '@angular/platform-browser/animations';
-import {HomeComponent} from './home/home.component';
-import {LoginComponent} from './login/login.component';
-import {MatButtonModule} from "@angular/material/button";
-import {MatGridListModule} from "@angular/material/grid-list";
-import {ManageUsersComponent} from './manage-users/manage-users.component';
-import {LaunchWrfComponent} from './launch-wrf/launch-wrf.component';
-import {ViewJobsComponent} from './view-jobs/view-jobs.component';
-import {PreferencesComponent} from './preferences/preferences.component';
-import {LogoutComponent} from './logout/logout.component';
 import {MatMenuModule} from "@angular/material/menu";
 import {MatIconModule} from "@angular/material/icon";
 import {MatInputModule} from "@angular/material/input";
@@ -21,41 +12,47 @@
 import {HttpClientModule} from "@angular/common/http";
 import {MatExpansionModule} from "@angular/material/expansion";
 import {MatDialogModule} from "@angular/material/dialog";
-import {ErrorDialogComponent} from './error-dialog/error-dialog.component';
 import {MatDividerModule} from "@angular/material/divider";
 import {MatTableModule} from "@angular/material/table";
 import {MatPaginatorModule} from "@angular/material/paginator";
 import {MatSortModule} from "@angular/material/sort";
+import {MatSelectModule} from "@angular/material/select";
+import {MatSliderModule} from "@angular/material/slider";
+import {MatProgressBarModule} from "@angular/material/progress-bar";
+import {MatCheckboxModule} from "@angular/material/checkbox";
+
+import {HomeComponent} from './home/home.component';
+import {LoginComponent} from './login/login.component';
+import {MatButtonModule} from "@angular/material/button";
+import {MatGridListModule} from "@angular/material/grid-list";
+import {ManageUsersComponent} from './manage-users/manage-users.component';
+import {LaunchWrfComponent} from './launch-wrf/launch-wrf.component';
+import {ViewJobsComponent} from './view-jobs/view-jobs.component';
+import {ErrorDialogComponent} from './error-dialog/error-dialog.component';
 import {EditUserComponent} from './edit-user/edit-user.component';
-import {MatSelectModule} from "@angular/material/select";
-<<<<<<< HEAD
 import {WrfViewerComponent} from './wrf-viewer/wrf-viewer.component';
 import {ActivateComponent} from "./activate/activate.component";
-import {MatSliderModule} from "@angular/material/slider";
+import {ResetPasswordComponent} from './reset-password/reset-password.component';
 import {LayerComponent} from './layer/layer.component';
-import {MatCheckboxModule} from "@angular/material/checkbox";
-=======
-import {ActivateComponent} from './activate/activate.component';
-import {MatProgressBarModule} from "@angular/material/progress-bar";
-import {ResetPasswordComponent} from './reset-password/reset-password.component';
->>>>>>> 0c191c3a
+import {PreferencesComponent} from './preferences/preferences.component';
+import {LogoutComponent} from './logout/logout.component';
 
 @NgModule({
   declarations: [
+    ActivateComponent,
     AppComponent,
+    EditUserComponent,
+    ErrorDialogComponent,
     HomeComponent,
+    LaunchWrfComponent,
+    LayerComponent,
     LoginComponent,
+    LogoutComponent,
     ManageUsersComponent,
-    LaunchWrfComponent,
+    PreferencesComponent,
     ViewJobsComponent,
-    PreferencesComponent,
-    LogoutComponent,
-    ErrorDialogComponent,
-    EditUserComponent,
-    ActivateComponent,
-<<<<<<< HEAD
     WrfViewerComponent,
-    LayerComponent
+    ResetPasswordComponent
   ],
   imports: [
     BrowserModule,
@@ -76,33 +73,10 @@
     MatPaginatorModule,
     MatSortModule,
     MatSelectModule,
+    MatProgressBarModule,
     MatSliderModule,
     MatCheckboxModule
-=======
-    ResetPasswordComponent
->>>>>>> 0c191c3a
   ],
-    imports: [
-        BrowserModule,
-        AppRoutingModule,
-        HttpClientModule,
-        BrowserAnimationsModule,
-        MatButtonModule,
-        MatGridListModule,
-        MatMenuModule,
-        MatIconModule,
-        MatInputModule,
-        FormsModule,
-        MatRippleModule,
-        MatExpansionModule,
-        MatDialogModule,
-        MatDividerModule,
-        MatTableModule,
-        MatPaginatorModule,
-        MatSortModule,
-        MatSelectModule,
-        MatProgressBarModule
-    ],
   providers: [],
   bootstrap: [AppComponent]
 })
