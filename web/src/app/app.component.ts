--- conflicted
+++ resolved
@@ -1,10 +1,6 @@
 import {Component} from '@angular/core';
 import {Router} from "@angular/router";
-<<<<<<< HEAD
-import {User, WhoAmIResponse, ClientApi} from "./client-api";
-=======
 import {User, WhoAmIResponse, ClientApi, WrfMetaDataConfiguration, GetWrfMetaDataResponse, GetWrfMetaDataRequest, ListJobResponse, Job} from "./client-api";
->>>>>>> 43ada333
 import {HttpClient} from "@angular/common/http";
 import {MatDialog} from "@angular/material/dialog";
 import {ErrorDialogComponent} from "./error-dialog/error-dialog.component";
@@ -72,11 +68,7 @@
    *
    * @param router Inject the angular router
    * @param http Inject the angular http client
-<<<<<<< HEAD
-   * @param dialog Inject the dialog service
-=======
    * @param dialog Inject the angular material dialog
->>>>>>> 43ada333
    */
   constructor(public router: Router, public http: HttpClient, public dialog: MatDialog)
   {
