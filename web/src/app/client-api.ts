/**
 * Collection of API functions
 */
import {HttpClient} from "@angular/common/http";


export class ClientApi
{
  /**
   * JSON Web Token
   */
  public jwt: string|undefined|null;


  /**
   * Refresh token
   */
  public refreshToken: string|undefined|null;


  /**
   * Expiration time of the JWT
   */
  public expires: number|undefined|null;


  /**
   * Email address of the user
   */
  public email: string|undefined|null;


  /**
   * Flag to tell us if we have valid credentials
   */
  public loggedIn: boolean = false;


  /**
   * Construct a new API object
   *
   * @param http Angular's HttpClient
   */
  constructor(public http: HttpClient)
  {
    this.loadCredentials();
  }


  /**
   * A URL to the API
   */
  // public API_URL = 'https://api-dev.wrfcloud.com/v1/action';
  public API_URL = 'https://api.wrfcloud.com/v1/action';


  /**
   * Set new credentials
   * @param jwt JSON Web Token
   * @param refreshToken Refresh token
   */
  public setCredentials(jwt: string, refreshToken: string): void
  {
    this.jwt = jwt;
    this.refreshToken = refreshToken;
    this.expires = this.getJwtExpiration();

    /* call refresh token automatically before the token expires */
    if (this.expires && this.email)
    {
      const remainingMs = (this.expires * 1000) - new Date().getTime() - 60000;
      const req: RefreshTokenRequest = {email: this.email, refresh_token: this.refreshToken};
      const handler: Function = this.handleRefreshTokenResponse.bind(this);
      setTimeout(this.sendRefreshTokenRequest.bind(this), remainingMs, req, handler);
    }

    /* save credentials to local storage */
    ClientApi.saveCredentials(jwt, refreshToken);

    /* set the logged in flag */
    this.loggedIn = (this.jwt !== undefined && this.refreshToken !== undefined);
  }


  /**
   * Save credentials to local storage
   */
  private static saveCredentials(jwt: string, refreshToken: string): void
  {
    localStorage.setItem('wrfcloud_jwt', jwt);
    localStorage.setItem('wrfcloud_refresh', refreshToken);
  }


  /**
   * Determine if the JSON Web Token is expired
   * @private
   */
  private jwtExpired(): boolean
  {
    /* get current timestamp */
    const now: number = new Date().getTime() / 1000;

    /* check if we have a JWT with expiry date */
    if (this.expires === undefined || this.expires === null)
      return false;

    /* check if JWT is already expired */
    if (this.expires < now)
      return true;

    /* token is not expired */
    return false;
  }


  /**
   * Load credentials from local storage (if any)
   */
  private loadCredentials(): void
  {
    this.jwt = localStorage.getItem('wrfcloud_jwt');
    this.refreshToken = localStorage.getItem('wrfcloud_refresh');
    this.expires = this.getJwtExpiration();
    this.email = this.getJwtEmail();

    if (this.jwt && this.refreshToken)
      this.setCredentials(this.jwt, this.refreshToken);
  }


  /**
   * Logout of the system
   */
  public logout(): void
  {
    this.jwt = undefined;
    this.refreshToken = undefined;
    this.expires = undefined;
    this.email = undefined;
    this.loggedIn = false;

    localStorage.removeItem('wrfcloud_jwt');
    localStorage.removeItem('wrfcloud_refresh');
  }


  /**
   * Parse the expiration time from the JWT
   * @private
   */
  private getJwtExpiration(): number|undefined
  {
    if (this.jwt === undefined || this.jwt === null)
      return undefined;

    return JSON.parse(atob(this.jwt.split('.')[1]))['expires'];
  }


  /**
   * Parse the email address from the JWT
   * @private
   */
  private getJwtEmail(): string|undefined
  {
    if (this.jwt === undefined || this.jwt === null)
      return undefined;

    return JSON.parse(atob(this.jwt.split('.')[1]))['email'];
  }


  /**
   * Send a request to the API
   * @param request
   * @param responseHandler
   * @param includeJwt
   * @private
   */
  private sendRequest(request: ApiRequest, responseHandler: Function, includeJwt: boolean): void
  {
    /* ensure we have a non-expired JWT */
    if (includeJwt && this.loggedIn && this.jwtExpired())
    {
      /* refresh the JWT */
      if (this.email !== undefined && this.email !== null && this.refreshToken !== undefined && this.refreshToken !== null)
      {
        const req: RefreshTokenRequest = {email: this.email, refresh_token: this.refreshToken};
        this.sendRefreshTokenRequest(req, this.handleRefreshTokenResponse.bind(this));
      }

      /* defer this request */
      setTimeout(this.sendRequest.bind(this), 1000, request, responseHandler, includeJwt);

      /* this function will get called again in 1 second */
      return;
    }

    /* prepare the request headers */
    const options = {'headers': {
      'Content-Type': 'application/json'
    }};

    /* maybe add the JWT */
    if (includeJwt)
      request.jwt = this.jwt;

    /* send the POST request */
    this.http.post(this.API_URL, request, options).subscribe((event: Object) => {
      responseHandler(event);
    });
  }


  /**
   * Send a login request
   *
   * @param requestData
   * @param responseHandler
   */
  public sendLoginRequest(requestData: LoginRequest, responseHandler: Function): void
  {
    /* create the API request */
    const request: ApiRequest = {
      action: 'Login',
      data: requestData
    };

    /* send the API request */
    this.sendRequest(request, responseHandler, false);
  }


  /**
   * Send a change password request
   *
   * @param requestData
   * @param responseHandler
   */
  public sendChangePasswordRequest(requestData: ChangePasswordRequest, responseHandler: Function): void
  {
    /* create the API request */
    const request: ApiRequest = {
      action: 'ChangePassword',
      data: requestData
    };

    /* send the API request */
    this.sendRequest(request, responseHandler, true);
  }


  /**
   * Send a user data request
   *
   * @param responseHandler
   */
  public sendWhoAmIRequest(responseHandler: Function): void
  {
    /* create the API request */
    const request: ApiRequest = {
      action: 'WhoAmI',
      data: {}
    };

    /* send the API request */
    this.sendRequest(request, responseHandler, true);
  }


  /**
   * Send a list user request
   *
   * @param responseHandler
   */
  public sendListUsersRequest(responseHandler: Function): void
  {
    /* create the API request */
    const request: ApiRequest = {
      action: 'ListUsers',
      data: {}
    };

    /* send the API request */
    this.sendRequest(request, responseHandler, true);
  }


  /**
   * Send an update user request
   *
   * @param requestData
   * @param responseHandler
   */
  public sendUpdateUserRequest(requestData: UpdateUserRequest, responseHandler: Function): void
  {
    /* create the API request */
    const request: ApiRequest = {
      action: 'UpdateUser',
      data: requestData
    };

    /* send the API request */
    this.sendRequest(request, responseHandler, true);
  }


  /**
   * Send a delete user request
   *
   * @param requestData
   * @param responseHandler
   */
  public sendDeleteUserRequest(requestData: DeleteUserRequest, responseHandler: Function): void
  {
    /* create the API request */
    const request: ApiRequest = {
      action: 'DeleteUser',
      data: requestData
    };

    /* send the API request */
    this.sendRequest(request, responseHandler, true);
  }


  /**
   * Send a create user request
   *
   * @param requestData
   * @param responseHandler
   */
  public sendCreateUserRequest(requestData: CreateUserRequest, responseHandler: Function): void
  {
    /* create the API request */
    const request: ApiRequest = {
      action: 'CreateUser',
      data: requestData
    };

    /* send the API request */
    this.sendRequest(request, responseHandler, true);
  }


  /**
   * Send a create user request
   *
   * @param requestData
   * @param responseHandler
   */
  public sendActivateUserRequest(requestData: ActivateUserRequest, responseHandler: Function): void
  {
    /* create the API request */
    const request: ApiRequest = {
      action: 'ActivateUser',
      data: requestData
    };

    /* send the API request */
    this.sendRequest(request, responseHandler, false);
  }


  /**
   * Send a request for a password recovery token by email
   *
   * @param requestData
   * @param responseHandler
   */
  public sendPasswordRecoveryTokenRequest(requestData: PasswordRecoveryTokenRequest, responseHandler: Function): void
  {
    /* create the API request */
    const request: ApiRequest = {
      action: 'RequestPasswordRecoveryToken',
      data: requestData
    };

    /* send the API request */
    this.sendRequest(request, responseHandler, false);
  }


  /**
   * Send a reset password request
   *
   * @param requestData
   * @param responseHandler
   */
  public sendResetPasswordRequest(requestData: ResetPasswordRequest, responseHandler: Function): void
  {
    /* create the API request */
    const request: ApiRequest = {
      action: 'ResetPassword',
      data: requestData
    };

    /* send the API request */
    this.sendRequest(request, responseHandler, false);
  }


  /**
<<<<<<< HEAD
   * Send a request for WRF meta data
   *
   * @param requestData
   * @param responseHandler
   */
  public sendGetWrfMetaDataRequest(requestData: GetWrfMetaDataRequest, responseHandler: Function): void
  {
    /* create the API request */
    const request: ApiRequest = {
      action: 'GetWrfMetaData',
      data: requestData
    };

    /* send the API request */
    this.sendRequest(request, responseHandler, true);
  }


  /**
   * Send a request for WRF geojson data
   *
   * @param requestData
   * @param responseHandler
   */
  public sendGetWrfGeoJsonRequest(requestData: GetWrfGeoJsonRequest, responseHandler: Function): void
  {
    /* create the API request */
    const request: ApiRequest = {
      action: 'GetWrfGeoJson',
      data: requestData
=======
   * Send a list user request
   *
   * @param responseHandler
   */
  public sendListJobsRequest(responseHandler: Function): void
  {
    /* create the API request */
    const request: ApiRequest = {
      action: 'ListJobs',
      data: {}
>>>>>>> d4fd76c5
    };

    /* send the API request */
    this.sendRequest(request, responseHandler, true);
  }


  /**
   * Send a refresh token request
   *
   * @param requestData
   * @param responseHandler
   */
  public sendRefreshTokenRequest(requestData: RefreshTokenRequest, responseHandler: Function): void
  {
    /* create the API request */
    const request: ApiRequest = {
      action: 'RefreshToken',
      jwt: this.jwt,
      data: requestData
    };

    /* send the API request */
    this.sendRequest(request, responseHandler, false);
  }


  /**
   * Handle a response from a refresh token request
   * @param response
   */
  public handleRefreshTokenResponse(response: RefreshTokenResponse): void
  {
    if (response.ok && response.data !== undefined)
    {
      this.setCredentials(response.data.jwt, response.data.refresh);
    }
  }
}


/**
 * User object
 */
export interface User
{
  email: string;
  full_name: string;
  role_id: string;
  active?: boolean;
}


/**
 * All API requests will have an action, and maybe a token and data.
 */
export interface ApiRequest
{
  action: string;
  jwt?: string|undefined|null;
  data?: Object;
}


/**
 * Every API response will have an ok flag, indicating success or failure.
 * If the request failed, then a list of error messages will also be present.
 */
export interface ApiResponse
{
  ok: boolean;
  errors?: Array<string>;
}


/**
 * Login request interface
 */
export interface LoginRequest
{
  email: string;
  password: string;
}


/**
 * Login response will include a data section if request is successful.
 */
export interface LoginResponse extends ApiResponse
{
  data?: {
    jwt: string;
    refresh: string;
    user: User;
  }
}


/**
 * Refresh token request
 */
export interface RefreshTokenRequest
{
  email: string;
  refresh_token: string;
}


/**
 * Refresh token response
 */
export interface RefreshTokenResponse extends LoginResponse
{
  /* same as LoginResponse */
}


/**
 * Change password request
 */
export interface ChangePasswordRequest
{
  password0: string;
  password1: string;
  password2: string;
}


/**
 * Change password response
 */
export interface ChangePasswordResponse extends ApiResponse
{
}


/**
 * Who Am I response
 */
export interface WhoAmIResponse extends ApiResponse
{
  data: {
    user: User
  }
}


/**
 * List user response
 */
export interface ListUsersResponse extends ApiResponse
{
  data: {
    users: Array<User>
  }
}

export interface UpdateUserRequest
{
  user: User;
}

export interface UpdateUserResponse extends ApiResponse
{
}

export interface DeleteUserRequest
{
  email: string;
}

export interface DeleteUserResponse extends ApiResponse
{
}

export interface CreateUserRequest
{
  user: User
}

export interface CreateUserResponse extends ApiResponse
{
}

export interface ActivateUserRequest
{
  email: string;
  activation_key: string;
  new_password: string;
}

export interface ActivateUserResponse extends ApiResponse
{
}

export interface LatLonPoint
{
  latitude: number;
  longitude: number;
}

export interface Palette
{
  name: string;
  min: number;
  max: number;
}

export interface WrfLayer
{
  name: string;
  displayName: string;
  palette: Palette;
  units: string;
  visible: boolean;
  opacity: number;
  data?: any;
  visibilityChange: Function;
  opacityChange: Function;
}

export interface WrfJob
{
  name: string;
  domainCenter: LatLonPoint;
  layers: WrfLayer[];
  initializationTime: number[];
}

export interface LayerRequest
{
  height: number;
}

export interface PasswordRecoveryTokenRequest
{
  email: string;
}

export interface PasswordRecoveryTokenResponse extends ApiResponse
{
  data: {
    wait_interval_seconds: number
  }
}

export interface ResetPasswordRequest
{
  email: string;
  reset_token: string;
  new_password: string;
}

export interface ResetPasswordResponse extends ApiResponse
{
}

<<<<<<< HEAD
export interface GetWrfMetaDataRequest
{
}

export interface GetWrfMetaDataResponse extends ApiResponse
{
  data: {
    configurations: Array<WrfMetaDataConfiguration>;
  }
}

export interface WrfMetaDataConfiguration
{
  configuration_name: string;
  cycle_times: Array<WrfMetaDataCycleTime>;
}

export interface WrfMetaDataCycleTime
{
  cycle_time: number;
  valid_times: Array<number>
}

export interface GetWrfGeoJsonRequest
{
  configuration: string;
  cycle_time: number;
  valid_time: number;
  variable: string;
}

export interface GetWrfGeoJsonResponse extends ApiResponse
{
  data: {
    configuration: string;
    cycle_time: number;
    valid_time: number;
    variable: string;
    geojson: string
  }
=======
export interface ListJobResponse extends ApiResponse
{
  data: {
    jobs: Job[];
  }
}

export interface Job
{
  job_id: string;
  job_name: string;
  configuration_name: string;
  cycle_time: number;
  forecast_length: number;
  output_frequency: number;
  status_code: number;
  status_message: string;
  progress: number;
>>>>>>> d4fd76c5
}<|MERGE_RESOLUTION|>--- conflicted
+++ resolved
@@ -402,7 +402,6 @@
 
 
   /**
-<<<<<<< HEAD
    * Send a request for WRF meta data
    *
    * @param requestData
@@ -433,7 +432,12 @@
     const request: ApiRequest = {
       action: 'GetWrfGeoJson',
       data: requestData
-=======
+    /* send the API request */
+    this.sendRequest(request, responseHandler, true);
+  }
+  
+  
+  /**
    * Send a list user request
    *
    * @param responseHandler
@@ -444,7 +448,6 @@
     const request: ApiRequest = {
       action: 'ListJobs',
       data: {}
->>>>>>> d4fd76c5
     };
 
     /* send the API request */
@@ -702,7 +705,6 @@
 {
 }
 
-<<<<<<< HEAD
 export interface GetWrfMetaDataRequest
 {
 }
@@ -743,7 +745,8 @@
     variable: string;
     geojson: string
   }
-=======
+}
+
 export interface ListJobResponse extends ApiResponse
 {
   data: {
@@ -762,5 +765,4 @@
   status_code: number;
   status_message: string;
   progress: number;
->>>>>>> d4fd76c5
 }