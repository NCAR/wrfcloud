<<<<<<< HEAD
<div class="placeholder-style">
  View WRF Jobs <br>
  <button mat-raised-button (click)="app.routeTo('/view/jobid1')" color="primary">Try a sample</button>
</div>

<div class="jobs-configuration-container">

  <div class="jobs-configuration" *ngFor="let configuration of app.wrfMetaData">
    {{configuration.configuration_name}}
    <div class="jobs-cycle-time" *ngFor="let cycleTime of configuration.cycle_times">
      {{cycleTime.cycle_time | date:'yyyy-MM-dd HH:mm:ss O':'UTC'}}
    </div>
  </div>

=======
<div class="job-container">

  <!-- action panel -->
  <div class="job-action-panel">
    <mat-grid-list [cols]="1" rowHeight="75px">
      <mat-grid-tile>
        <button mat-stroked-button class="job-action-button" (click)="refreshJobData()">
          <mat-icon class="job-action-button-icon">autorenew</mat-icon>
          Refresh
        </button>
      </mat-grid-tile>
    </mat-grid-list>
  </div>

  <!-- filter container -->
  <div class="job-filter-container">
    <mat-form-field class="job-filter-input job-overlay" appearance="fill" [class.job-hide]="busy">
      <mat-label>Filter Results</mat-label>
      <input matInput type="text" [(ngModel)]="filter" (keyup)="filterModified()">
      <button mat-button matSuffix *ngIf="filter.length > 0" (click)="filter=''; filterModified()">
        <mat-icon>close</mat-icon>
      </button>
    </mat-form-field>
    <div class="job-busy-spinner job-overlay" [class.job-hide]="!busy">
      <mat-icon class="spin">autorenew</mat-icon>
    </div>
  </div>

  <!-- user table -->
  <div class="job-table-container">
    <table mat-table [dataSource]="dataSource" matSort class="job-table mat-elevation-z8">
      <ng-container matColumnDef="job_id" class="job-table-cell">
        <th mat-header-cell *matHeaderCellDef mat-sort-header> Job ID </th>
        <td mat-cell *matCellDef="let item"> {{item.job_id}} </td>
      </ng-container>

      <ng-container matColumnDef="configuration_name" class="job-table-cell">
        <th mat-header-cell *matHeaderCellDef mat-sort-header> Configuration </th>
        <td mat-cell *matCellDef="let item"> {{item.configuration_name}} </td>
      </ng-container>

      <ng-container matColumnDef="cycle_time" class="job-table-cell">
        <th mat-header-cell *matHeaderCellDef mat-sort-header> Cycle Time </th>
        <td mat-cell *matCellDef="let item"> {{item.cycle_time*1000 | date:'yyyy-MM-dd HH:mm:ss O':'UTC'}} </td>
      </ng-container>

      <ng-container matColumnDef="forecast_length" class="job-table-cell">
        <th mat-header-cell *matHeaderCellDef mat-sort-header> Forecast Length </th>
        <td mat-cell *matCellDef="let item"> {{item.forecast_length / 3600}}h </td>
      </ng-container>

      <ng-container matColumnDef="status" class="job-table-cell">
        <th mat-header-cell *matHeaderCellDef mat-sort-header> Status </th>
        <td mat-cell *matCellDef="let item">
          <mat-progress-bar
            [mode]="item.status_code <= 1 ? 'indeterminate' : 'determinate'"
            [value]="item.progress * 100"
          >
          </mat-progress-bar>
          <span class="job-status-message">{{item.status_message || 'Pending'}}</span>
        </td>
      </ng-container>

      <tr mat-header-row *matHeaderRowDef="app.isMobile ? mobileColumns : desktopColumns"></tr>
      <tr mat-row *matRowDef="let row; columns: (app.isMobile ? mobileColumns : desktopColumns);" (click)="jobClicked(row)"></tr>
    </table>
    <mat-paginator [pageSizeOptions]="[app.isMobile ? 5 : 8]" showFirstLastButtons #paginator>
    </mat-paginator>
  </div>
>>>>>>> d4fd76c5
</div><|MERGE_RESOLUTION|>--- conflicted
+++ resolved
@@ -1,19 +1,3 @@
-<<<<<<< HEAD
-<div class="placeholder-style">
-  View WRF Jobs <br>
-  <button mat-raised-button (click)="app.routeTo('/view/jobid1')" color="primary">Try a sample</button>
-</div>
-
-<div class="jobs-configuration-container">
-
-  <div class="jobs-configuration" *ngFor="let configuration of app.wrfMetaData">
-    {{configuration.configuration_name}}
-    <div class="jobs-cycle-time" *ngFor="let cycleTime of configuration.cycle_times">
-      {{cycleTime.cycle_time | date:'yyyy-MM-dd HH:mm:ss O':'UTC'}}
-    </div>
-  </div>
-
-=======
 <div class="job-container">
 
   <!-- action panel -->
@@ -83,5 +67,15 @@
     <mat-paginator [pageSizeOptions]="[app.isMobile ? 5 : 8]" showFirstLastButtons #paginator>
     </mat-paginator>
   </div>
->>>>>>> d4fd76c5
+</div>
+
+<div class="jobs-configuration-container">
+
+  <div class="jobs-configuration" *ngFor="let configuration of app.wrfMetaData">
+    {{configuration.configuration_name}}
+    <div class="jobs-cycle-time" *ngFor="let cycleTime of configuration.cycle_times">
+      {{cycleTime.cycle_time | date:'yyyy-MM-dd HH:mm:ss O':'UTC'}}
+    </div>
+  </div>
+
 </div>