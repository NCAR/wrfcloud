<<<<<<< HEAD
"""
Test the wrfcloud.runtime module
"""

=======
import pytest
>>>>>>> 849a7045

from typing import List

from wrfcloud.system import init_environment
from wrfcloud.config import WrfConfig
from helper import _get_all_sample_wrf_configurations


# initialize the test environment
init_environment(env='test')


def test_wrf_configuration() -> None:
    """
    Test the WrfConfig class
    :return: None
    """
    pytest.skip()
    configs: List[WrfConfig] = _get_all_sample_wrf_configurations()

    for config in configs:
        # test getters, setters, and copy constructor
        config_ = WrfConfig(config.data)
        assert config.name == config_.name
        assert config.s3_key_wrf_namelist == config_.s3_key_wrf_namelist
        assert config.s3_key_wps_namelist == config_.s3_key_wps_namelist
        assert config.s3_key_geo_em == config_.s3_key_geo_em
        assert config.wrf_namelist == config_.wrf_namelist
        assert config.wps_namelist == config_.wps_namelist
        assert config.cores == config_.cores
        assert config.cores == 96

        # test data sanitization
        sanitized_data = config.sanitized_data
        for key in config.SANITIZE_KEYS:
            assert key not in sanitized_data


@pytest.mark.parametrize(
    'domain_list, expected_cores', [
        ([WrfConfig.Domain(100, 100)], 8),
        ([WrfConfig.Domain(700, 500)], 297),
        ([WrfConfig.Domain(400, 300)], 102),
    ]
)
def test_estimate_core_count(domain_list, expected_cores) -> None:
    assert WrfConfig._estimate_core_count(domain_list) == expected_cores


@pytest.mark.parametrize(
    'domain_list, expected_indices', [
        ([WrfConfig.Domain(100, 100)], (WrfConfig.Domain(100, 100),
                                        WrfConfig.Domain(100, 100))),
        ([WrfConfig.Domain(700, 500)], (WrfConfig.Domain(700, 500),
                                        WrfConfig.Domain(700, 500))),
        ([WrfConfig.Domain(700, 500),
          WrfConfig.Domain(500, 500)], (WrfConfig.Domain(500, 500),
                                        WrfConfig.Domain(700, 500))),
        ([WrfConfig.Domain(500, 500),
          WrfConfig.Domain(500, 700)], (WrfConfig.Domain(500, 500),
                                        WrfConfig.Domain(500, 700))),
        ([WrfConfig.Domain(500, 600),
          WrfConfig.Domain(500, 700),
          WrfConfig.Domain(500, 500)], (WrfConfig.Domain(500, 500),
                                        WrfConfig.Domain(500, 700))),
    ]
)
def test_get_min_max_grids(domain_list, expected_indices) -> None:
    assert WrfConfig._get_min_max_grids(domain_list) == expected_indices<|MERGE_RESOLUTION|>--- conflicted
+++ resolved
@@ -1,11 +1,6 @@
-<<<<<<< HEAD
 """
 Test the wrfcloud.runtime module
 """
-
-=======
-import pytest
->>>>>>> 849a7045
 
 from typing import List
 
