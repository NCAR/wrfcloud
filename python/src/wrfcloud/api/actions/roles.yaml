--- conflicted
+++ resolved
@@ -21,13 +21,11 @@
       package: wrfcloud.api.actions
     - action: RefreshToken
       package: wrfcloud.api.actions
-<<<<<<< HEAD
     - action: GetWrfMetaData
       package: wrfcloud.api.actions
     - action: GetWrfGeoJson
-=======
+      package: wrfcloud.api.actions
     - action: ListJobs
->>>>>>> d4fd76c5
       package: wrfcloud.api.actions
 
 regular:
@@ -38,13 +36,11 @@
       package: wrfcloud.api.actions
     - action: RefreshToken
       package: wrfcloud.api.actions
-<<<<<<< HEAD
     - action: GetWrfMetaData
       package: wrfcloud.api.actions
     - action: GetWrfGeoJson
-=======
+      package: wrfcloud.api.actions
     - action: ListJobs
->>>>>>> d4fd76c5
       package: wrfcloud.api.actions
 
 admin:
@@ -63,11 +59,9 @@
       package: wrfcloud.api.actions
     - action: RefreshToken
       package: wrfcloud.api.actions
-<<<<<<< HEAD
     - action: GetWrfMetaData
       package: wrfcloud.api.actions
     - action: GetWrfGeoJson
-=======
+      package: wrfcloud.api.actions
     - action: ListJobs
->>>>>>> d4fd76c5
       package: wrfcloud.api.actions