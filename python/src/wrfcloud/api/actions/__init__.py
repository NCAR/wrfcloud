--- conflicted
+++ resolved
@@ -4,11 +4,7 @@
 
 __all__ = ['Action', 'Login', 'ChangePassword', 'CreateUser', 'ActivateUser', 'ListUsers',
            'UpdateUser', 'DeleteUser', 'WhoAmI', 'ResetPassword', 'RefreshToken',
-<<<<<<< HEAD
-           'RequestPasswordRecoveryToken', 'GetWrfMetaData', 'GetWrfGeoJson']
-=======
-           'RequestPasswordRecoveryToken', 'ListJobs']
->>>>>>> d4fd76c5
+           'RequestPasswordRecoveryToken', 'GetWrfMetaData', 'GetWrfGeoJson', 'ListJobs']
 
 from wrfcloud.api.actions.action import Action
 from wrfcloud.api.actions.login import Login
@@ -22,9 +18,6 @@
 from wrfcloud.api.actions.users import WhoAmI
 from wrfcloud.api.actions.users import ResetPassword
 from wrfcloud.api.actions.users import RequestPasswordRecoveryToken
-<<<<<<< HEAD
 from wrfcloud.api.actions.wrf import GetWrfMetaData
 from wrfcloud.api.actions.wrf import GetWrfGeoJson
-=======
-from wrfcloud.api.actions.jobs import ListJobs
->>>>>>> d4fd76c5
+from wrfcloud.api.actions.jobs import ListJobs