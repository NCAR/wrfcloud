--- conflicted
+++ resolved
@@ -28,15 +28,13 @@
   LOG_LEVEL: DEBUG
   LOG_FORMAT: text
 
-<<<<<<< HEAD
   # WRF Output
   WRF_OUTPUT_BUCKET: wrfcloud-output
   WRF_OUTPUT_PREFIX: ''
-=======
+
   # Location of input data
   NOMADS_BASE_URL: 'https://nomads.ncep.noaa.gov/pub/data/nccf/com/gfs/prod'
   AWS_BASE_URL: 'https://noaa-gfs-bdp-pds.s3.amazonaws.com'
->>>>>>> d4fd76c5
 
 codebuild:
 
@@ -67,15 +65,13 @@
   LOG_LEVEL: DEBUG
   LOG_FORMAT: json
 
-<<<<<<< HEAD
   # WRF Output
   WRF_OUTPUT_BUCKET: wrfcloud-output
   WRF_OUTPUT_PREFIX: ''
-=======
+
   # Location of input data
   NOMADS_BASE_URL: 'https://nomads.ncep.noaa.gov/pub/data/nccf/com/gfs/prod'
   AWS_BASE_URL: 'https://noaa-gfs-bdp-pds.s3.amazonaws.com'
->>>>>>> d4fd76c5
 
 production:
 
@@ -107,15 +103,13 @@
   LOG_LEVEL: INFO
   LOG_FORMAT: json
 
-<<<<<<< HEAD
   # WRF Output
   WRF_OUTPUT_BUCKET: wrfcloud-output
   WRF_OUTPUT_PREFIX: 'test'
-=======
+
   # Location of input data
   NOMADS_BASE_URL: 'https://nomads.ncep.noaa.gov/pub/data/nccf/com/gfs/prod'
   AWS_BASE_URL: 'https://noaa-gfs-bdp-pds.s3.amazonaws.com'
->>>>>>> d4fd76c5
 
 development:
 
@@ -146,12 +140,10 @@
   LOG_LEVEL: DEBUG
   LOG_FORMAT: json
 
-<<<<<<< HEAD
   # WRF Output
   WRF_OUTPUT_BUCKET: wrfcloud-output
   WRF_OUTPUT_PREFIX: ''
-=======
+
   # Location of input data
   NOMADS_BASE_URL: 'https://nomads.ncep.noaa.gov/pub/data/nccf/com/gfs/prod'
-  AWS_BASE_URL: 'https://noaa-gfs-bdp-pds.s3.amazonaws.com'
->>>>>>> d4fd76c5
+  AWS_BASE_URL: 'https://noaa-gfs-bdp-pds.s3.amazonaws.com'