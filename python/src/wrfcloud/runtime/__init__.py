"""
Shared classes and functions for the WRF runtime
"""

<<<<<<< HEAD
__all__ = ['tools', 'metgrid', 'postproc', 'real', 'run', 'ungrib', 'wrf', 'Process']
=======
__all__ = ['tools', 'metgrid', 'postproc', 'real', 'run', 'ungrib', 'wrf', 'RunInfo', 'Process', 'geogrid']
>>>>>>> f9685f6e

import os
from typing import Union
from datetime import datetime
import pytz
from wrfcloud.log import Logger


<<<<<<< HEAD
=======
class RunInfo:
    """
    This class keeps info about the run
    """

    def __init__(self, name: str):
        """
        Initialize the RunInfo object
        """
        self.log = Logger(self.__class__.__name__)
        self.name = name
        self.topdir = os.getcwd()
        self.staticdir = os.path.join(self.topdir, 'configurations', name)
        self.log.debug(f'Static data directory is {self.staticdir}')
        self.read_config(name)

        self.log.debug(f'Working directory set to {self.wd}')
        self.geogriddir = os.path.join(self.wd, 'geogrid')
        self.ungribdir = os.path.join(self.wd, 'ungrib')
        self.metgriddir = os.path.join(self.wd, 'metgrid')
        self.realdir = os.path.join(self.wd, 'real')
        self.wrfdir = os.path.join(self.wd, 'wrf')
        self.uppdir = os.path.join(self.wd, 'upp')

    def read_config(self, name: str) -> None:
        """
        This method reads the config file for this run, and sets the appropriate variables
        for this class.
        """
        config_file = 'run.yml'
        self.log.debug(f'reading config file {config_file}')
        try:
            with open(config_file, 'r', encoding='utf-8') as file:
                config = yaml.safe_load(file)
            self.log.debug(f'Read {config_file} successfully, values are:')
        except IOError:
            self.log.warn(f'Could not read config file {config_file}, trying test.yml')
            with open('test.yml', 'r', encoding='utf-8') as file:
                config = yaml.safe_load(file)
            self.log.debug('Read test.yml successfully, values are:')
        self.log.debug(f'{config}')
        self.ref_id = config['ref_id'] if 'ref_id' in config else None
        self.config = config
        self.wpscodedir = config['static'].get('wpscodedir',self.topdir + '/WPSV4/')
        self.log.debug(f'WPS code directory is {self.wpscodedir}')
        self.wrfcodedir = config['static'].get('wrfcodedir',self.topdir + '/WRFV4/')
        self.log.debug(f'WRF code directory is {self.wrfcodedir}')
        self.uppcodedir = config['static'].get('uppcodedir',self.topdir + '/UPP/')
        self.log.debug(f'UPP code directory is {self.uppcodedir}')
        self.configuration = config['run']['configuration']
        self.wd = config['run'].get('workdir', '/data/')

        #Extract individual date/time components from startdate and enddate for later use
        self.startdate = config['run']['start']
        self.enddate = config['run']['end']
        split_startdate = self.startdate.split('-')
        split_enddate = self.enddate.split('-')
        self.startyear = split_startdate[0]
        self.startmonth = split_startdate[1]
        self.startday = split_startdate[2][0:2]
        self.starthour = split_startdate[2][3:5]
        self.endyear = split_enddate[0]
        self.endmonth = split_enddate[1]
        self.endday = split_enddate[2][0:2]
        self.endhour = split_enddate[2][3:5]

        #Calculate runtime in hours
        date_format_str = '%Y-%m-%d_%H:%M:%S'
        start = datetime.strptime(self.startdate, date_format_str)
        end =   datetime.strptime(self.enddate, date_format_str)
        # Get interval between two timstamps as timedelta object
        diff = end - start
        # Get interval between two timstamps in hours
        self.runhours = diff.total_seconds() / 3600

        self.input_freq_sec = config['run']['input_freq_sec']
        self.output_freq_sec = config['run']['output_freq_sec']
        self.output_freq_min = self.output_freq_sec / 60

        self.local_data = config['run'].get('local_data', '')
        self.exists = config['run'].get('exists', '')
        # If "exists" is not set or invalid, set behavior to die
        if self.exists not in ["overwrite", "remove", "save", "skip"]:
            self.exists = 'die'
        self.wrfcores = config['settings'].get('wrfcores', 1)
        if self.wrfcores < 1 or self.wrfcores > 96:
            self.log.error(f'wrfcores valid values are <= wrfcores <= 96')
            raise ValueError(f'Invalid wrfcores value provided: {self.wrfcores}')

    @property
    def start_datetime(self) -> datetime:
        """
        Get the start time as a datetime object
        :return: Start time of the model as datetime object
        """
        date_format_str = '%Y-%m-%d_%H:%M:%S'
        return datetime.strptime(self.startdate, date_format_str)


>>>>>>> f9685f6e
class Process:
    """
    A generic process in the WRF processing
    """
    def __init__(self):
        """
        Initialize the process member variables
        """
        self.log = Logger(self.__class__.__name__)
        self.success: bool = False
        self.start_time: Union[None, float] = None
        self.end_time: Union[None, float] = None

    def start(self) -> None:
        """
        Start to run the process
        """
        self.start_time = pytz.utc.localize(datetime.utcnow()).timestamp()
        self.success = self.run()
        self.end_time = pytz.utc.localize(datetime.utcnow()).timestamp()

    def get_run_summary(self) -> str:
        """
        Get a summary of the run as a string that can be logged
        :return: Summary of the run: elapsed time and success flag
        """
        return f'{self.__class__.__name__} {"succeeded" if self.success else "failed"} in ' \
               f'{self.get_elapsed_time()} seconds.'

    def get_elapsed_time(self) -> Union[None, float]:
        """
        Get the elapsed time of the run, or None if the process has not run or finished yet.
        :return: Elapsed time of the process run in seconds
        """
        if self.start_time is None or self.end_time is None:
            return None
        return self.end_time - self.start_time

    def symlink(self, target: str, link: str) -> bool:
        """
        Create a symlink on the file system. This function will raise
        an exception if the original file or directory does not exist
        :param target: Path to the file or directory that already exists and will be pointed to by the new symlink
        :param link: Path to the new symlink that will be created
        """
        if not os.path.isdir(target) and not os.path.isfile(target):
            self.log.error(f'Failed to create symlink from {target} to {link}')
            raise FileNotFoundError(f'{target} does not exist')
        # remove sym link if it already exists
        if os.path.islink(link):
            self.log.debug(f'Removing existing sym link before creating new link: {link}')
            os.unlink(link)
        os.symlink(target, link)
        return True

    def submit_job(self, exe_name: str, n_tasks: int, partition_name: str) -> bool:
        """
        Create a job card file and submit it to the slurm scheduler
        :param exe_name: Name of executable
        :param n_tasks: Int number of MPI tasks
        :param partition_name: Partition name
        :return: True if successfully submitted to the batch queue
        """
        slurm_file = exe_name + ".sbatch"
        f = open(slurm_file, "w")
        f.write('#!/bin/bash\n')
        f.write(f'#SBATCH --job-name={exe_name}\n')
        f.write(f'#SBATCH --ntasks={n_tasks}\n')
        f.write(f'#SBATCH --cpus-per-task=1\n')
        f.write(f'#SBATCH --nodes=1\n')
        f.write(f'#SBATCH --ntasks-per-node={n_tasks}\n')
        f.write(f'#SBATCH --output={exe_name}_%j.log\n')
        f.write(f'\ndate +%s > START\n')
        f.write(f'\n/opt/slurm/bin/srun --mpi=pmi2 {exe_name}\n')
        f.write(f'\ndate +%s > STOP\n')
        f.close()

        # submit the job to the batch queue
        slurm_job_id = os.system(f'/opt/slurm/bin/sbatch -p {partition_name} -W {slurm_file}')
        self.log.info(f'Submitted {exe_name} to {partition_name} as job {slurm_job_id}.')

        return True

    def run(self) -> bool:
        """
        Abstract method
        """
        self.log.error('run is an abstract method on {self.__class__} and should not be called directly.')
        return False<|MERGE_RESOLUTION|>--- conflicted
+++ resolved
@@ -2,11 +2,7 @@
 Shared classes and functions for the WRF runtime
 """
 
-<<<<<<< HEAD
-__all__ = ['tools', 'metgrid', 'postproc', 'real', 'run', 'ungrib', 'wrf', 'Process']
-=======
-__all__ = ['tools', 'metgrid', 'postproc', 'real', 'run', 'ungrib', 'wrf', 'RunInfo', 'Process', 'geogrid']
->>>>>>> f9685f6e
+__all__ = ['run', 'tools', 'geogrid', 'ungrib', 'metgrid', 'real', 'wrf', 'postproc', 'Process']
 
 import os
 from typing import Union
@@ -15,108 +11,6 @@
 from wrfcloud.log import Logger
 
 
-<<<<<<< HEAD
-=======
-class RunInfo:
-    """
-    This class keeps info about the run
-    """
-
-    def __init__(self, name: str):
-        """
-        Initialize the RunInfo object
-        """
-        self.log = Logger(self.__class__.__name__)
-        self.name = name
-        self.topdir = os.getcwd()
-        self.staticdir = os.path.join(self.topdir, 'configurations', name)
-        self.log.debug(f'Static data directory is {self.staticdir}')
-        self.read_config(name)
-
-        self.log.debug(f'Working directory set to {self.wd}')
-        self.geogriddir = os.path.join(self.wd, 'geogrid')
-        self.ungribdir = os.path.join(self.wd, 'ungrib')
-        self.metgriddir = os.path.join(self.wd, 'metgrid')
-        self.realdir = os.path.join(self.wd, 'real')
-        self.wrfdir = os.path.join(self.wd, 'wrf')
-        self.uppdir = os.path.join(self.wd, 'upp')
-
-    def read_config(self, name: str) -> None:
-        """
-        This method reads the config file for this run, and sets the appropriate variables
-        for this class.
-        """
-        config_file = 'run.yml'
-        self.log.debug(f'reading config file {config_file}')
-        try:
-            with open(config_file, 'r', encoding='utf-8') as file:
-                config = yaml.safe_load(file)
-            self.log.debug(f'Read {config_file} successfully, values are:')
-        except IOError:
-            self.log.warn(f'Could not read config file {config_file}, trying test.yml')
-            with open('test.yml', 'r', encoding='utf-8') as file:
-                config = yaml.safe_load(file)
-            self.log.debug('Read test.yml successfully, values are:')
-        self.log.debug(f'{config}')
-        self.ref_id = config['ref_id'] if 'ref_id' in config else None
-        self.config = config
-        self.wpscodedir = config['static'].get('wpscodedir',self.topdir + '/WPSV4/')
-        self.log.debug(f'WPS code directory is {self.wpscodedir}')
-        self.wrfcodedir = config['static'].get('wrfcodedir',self.topdir + '/WRFV4/')
-        self.log.debug(f'WRF code directory is {self.wrfcodedir}')
-        self.uppcodedir = config['static'].get('uppcodedir',self.topdir + '/UPP/')
-        self.log.debug(f'UPP code directory is {self.uppcodedir}')
-        self.configuration = config['run']['configuration']
-        self.wd = config['run'].get('workdir', '/data/')
-
-        #Extract individual date/time components from startdate and enddate for later use
-        self.startdate = config['run']['start']
-        self.enddate = config['run']['end']
-        split_startdate = self.startdate.split('-')
-        split_enddate = self.enddate.split('-')
-        self.startyear = split_startdate[0]
-        self.startmonth = split_startdate[1]
-        self.startday = split_startdate[2][0:2]
-        self.starthour = split_startdate[2][3:5]
-        self.endyear = split_enddate[0]
-        self.endmonth = split_enddate[1]
-        self.endday = split_enddate[2][0:2]
-        self.endhour = split_enddate[2][3:5]
-
-        #Calculate runtime in hours
-        date_format_str = '%Y-%m-%d_%H:%M:%S'
-        start = datetime.strptime(self.startdate, date_format_str)
-        end =   datetime.strptime(self.enddate, date_format_str)
-        # Get interval between two timstamps as timedelta object
-        diff = end - start
-        # Get interval between two timstamps in hours
-        self.runhours = diff.total_seconds() / 3600
-
-        self.input_freq_sec = config['run']['input_freq_sec']
-        self.output_freq_sec = config['run']['output_freq_sec']
-        self.output_freq_min = self.output_freq_sec / 60
-
-        self.local_data = config['run'].get('local_data', '')
-        self.exists = config['run'].get('exists', '')
-        # If "exists" is not set or invalid, set behavior to die
-        if self.exists not in ["overwrite", "remove", "save", "skip"]:
-            self.exists = 'die'
-        self.wrfcores = config['settings'].get('wrfcores', 1)
-        if self.wrfcores < 1 or self.wrfcores > 96:
-            self.log.error(f'wrfcores valid values are <= wrfcores <= 96')
-            raise ValueError(f'Invalid wrfcores value provided: {self.wrfcores}')
-
-    @property
-    def start_datetime(self) -> datetime:
-        """
-        Get the start time as a datetime object
-        :return: Start time of the model as datetime object
-        """
-        date_format_str = '%Y-%m-%d_%H:%M:%S'
-        return datetime.strptime(self.startdate, date_format_str)
-
-
->>>>>>> f9685f6e
 class Process:
     """
     A generic process in the WRF processing
