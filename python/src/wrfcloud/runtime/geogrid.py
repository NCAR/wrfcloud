--- conflicted
+++ resolved
@@ -39,12 +39,7 @@
         :returns: True if geogrid output is available locally, False if not
         """
         # create geogrid data directory if it doesn't exist
-<<<<<<< HEAD
-        if not os.path.exists(self.geogrid_dir):
-            os.makedirs(self.geogrid_dir, exist_ok=True)
-=======
         os.makedirs(self.geogrid_dir, exist_ok=True)
->>>>>>> 2f4dfba2
 
         # update namelist.wps file with correct geog data path
         self._update_and_write_namelist()
