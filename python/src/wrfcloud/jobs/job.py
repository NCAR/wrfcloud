--- conflicted
+++ resolved
@@ -155,33 +155,21 @@
         """
         Get the directory with WPS code
         """
-<<<<<<< HEAD
-        return os.environ['WPS_HOME'] if 'WPS_HOME' in os.environ else '/home/ec2-user/WPS'
-=======
         return os.environ.get('WPS_HOME', '/home/ec2-user/WPS')
->>>>>>> 2f4dfba2
 
     @property
     def wrf_code_dir(self) -> str:
         """
         Get the directory with WRF code
         """
-<<<<<<< HEAD
-        return os.environ['WRF_HOME'] if 'WRF_HOME' in os.environ else '/home/ec2-user/WRF'
-=======
         return os.environ.get('WRF_HOME', '/home/ec2-user/WRF')
->>>>>>> 2f4dfba2
 
     @property
     def upp_code_dir(self) -> str:
         """
         Get the directory with UPP code
         """
-<<<<<<< HEAD
-        return os.environ['UPP_HOME'] if 'UPP_HOME' in os.environ else '/home/ec2-user/UPP'
-=======
         return os.environ.get('UPP_HOME', '/home/ec2-user/UPP')
->>>>>>> 2f4dfba2
 
     @property
     def exists(self) -> str:
@@ -203,11 +191,7 @@
         """
         Get the working directory for the job
         """
-<<<<<<< HEAD
-        base_dir: str = os.environ['WORK_DIR'] if 'WORK_DIR' in os.environ else '/data'
-=======
         base_dir: str = os.environ.get('WORK_DIR', '/data')
->>>>>>> 2f4dfba2
         return f'{base_dir}/{self.job_id}'
 
     @property
@@ -253,7 +237,6 @@
         return f'{self.work_dir}/wrf'
 
     @property
-<<<<<<< HEAD
     def derive_dir(self):
         """
         Get the derive directory
@@ -261,8 +244,6 @@
         return f'{self.work_dir}/derive'
 
     @property
-=======
->>>>>>> 2f4dfba2
     def upp_dir(self):
         """
         Get the upp directory
