--- conflicted
+++ resolved
@@ -84,17 +84,12 @@
             'progress': self.progress,
             'user_email': self.user_email,
             'notify': self.notify,
-<<<<<<< HEAD
-            'layers': [layer.data for layer in self.layers],
+            'layers': [layer.data for layer in self.layers] if isinstance(self.layers, list) else self.layers,
             'domain_center': self.domain_center.data,
             'start_date': self.start_date,
             'end_date': self.end_date,
             'cores': self.cores,
             'queue': self.queue
-=======
-            'layers': [layer.data for layer in self.layers] if isinstance(self.layers, list) else self.layers,
-            'domain_center': self.domain_center.data
->>>>>>> f5d09251
         }
 
     @data.setter
