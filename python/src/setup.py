from setuptools import setup

setup(
    name='wrfcloud',
    version='0.0.3',
    description='NCAR/RAL WRF Cloud Framework',
    author='David Hahn',
    author_email='hahnd@ucar.edu',
    maintainer='David Hahn',
    maintainer_email='hahnd@ucar.edu',
    packages=['wrfcloud', 'wrfcloud/api', 'wrfcloud/aws', 'wrfcloud/dynamodb',
              'wrfcloud/user', 'wrfcloud/runtime', 'wrfcloud/runtime/tools'],
    install_requires=[
        'boto3>=1.24.8',
        'botocore>=1.27.8',
        'pyyaml>=5.4',
        'bcrypt>=3.2.0',
        'PyJWT>=2.4.0',
        'aws-parallelcluster==3.2.1',
        'f90nml>=1.4',
        'netCDF4>=1.5.0',
        'matplotlib>=3.3.0',
        'numpy>=1.23.0',
        'requests>=2.20',
        'pytz>=2020.4',
        'pygrib>=2.1.4'
    ],
    package_dir={'wrfcloud': 'wrfcloud'},
    package_data={
        'wrfcloud': [
            'resources/env_vars.yaml',
            'resources/logo.jpg',
            'resources/password_reset.html',
            'resources/welcome_email.html',
            'imagebuilder/imagebuilder.yaml',
            'user/table.yaml',
            'aws/resources/cf_imagebuilder_wrf_intel.yaml',
            'aws/resources/cluster.wrfcloud.yaml',
<<<<<<< HEAD
            'runtime/configurations/test/namelist.*'
=======
            'runtime/resources/*.yaml'
>>>>>>> 18941a13
        ]
    },
    include_package_data=True,
    zip_safe=True,
    entry_points={
        'console_scripts': [
            'wrfcloud-imagebuilder=wrfcloud.aws.imagebuilder:main',
            'wrfcloud-cluster=wrfcloud.aws.pcluster:main',
            'wrfcloud-run=wrfcloud.runtime.run:main',
            'wrfcloud-geojson=wrfcloud.runtime.tools.geojson:main'
        ]
    }
)<|MERGE_RESOLUTION|>--- conflicted
+++ resolved
@@ -36,11 +36,9 @@
             'user/table.yaml',
             'aws/resources/cf_imagebuilder_wrf_intel.yaml',
             'aws/resources/cluster.wrfcloud.yaml',
-<<<<<<< HEAD
-            'runtime/configurations/test/namelist.*'
-=======
-            'runtime/resources/*.yaml'
->>>>>>> 18941a13
+            'runtime/configurations/test/namelist.*',
+            'runtime/resources/*.yaml',
+            'api/actions/resources/run_wrf_template.sh'
         ]
     },
     include_package_data=True,
