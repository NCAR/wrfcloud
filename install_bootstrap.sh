#!/bin/bash

# Build artifacts and install the wrfcloud software
# Precondition: Runs in AWS CloudShell in us-east-2
# Post-condition: WRF Cloud will be installed in the environment and build artifacts will be available
function main()
{
  ### Check for optional branch name ###
  if [ $# -gt 0 ]; then
    export GIT_CLONE_OPTS="--branch ${1}"
  else
<<<<<<< HEAD
    export GIT_CLONE_OPTS="--branch develop"
=======
    export GIT_CLONE_OPTS="--branch main"
>>>>>>> 1d5001b0
  fi

  ### Check Free Disk Space /home
  free_space=$(df ${HOME} | grep /home | awk \{print\$4\})
  if [ "${free_space}" -lt 524288 ]; then
    echo "Must have at least 512MB of free disk space on /home.  Free up some space and try again."
    df -h "${HOME}"
    return
  fi

  ### Setup Build Directory
  time=$(date +%Y%m%d_%H%M%S)
  export build_dir="/tmp/wrfcloud-build-${time}"
  mkdir -p "${build_dir}" && cd "${build_dir}"
  git clone ${GIT_CLONE_OPTS} https://github.com/NCAR/wrfcloud

  ### Configure CloudShell Environment
  install_os_packages
  install_python39
  install_nodejs16

  ### Create WRF Cloud Build Artifacts
  create_wrfcloud_lambda_layer
  create_wrfcloud_lambda_function

  ### Compile angular web application
  install_angular14
  create_wrfcloud_web_application

  ### Install wrfcloud Python package
  install_wrfcloud

  ### Run WRF Cloud Setup Tool
  cd "${build_dir}"
  wrfcloud-setup
}

# Install OS packages with yum
# Precondition: None
# Post-condition: Required os-level packages are installed
function install_os_packages()
{
  sudo yum -y install gcc gcc-c++ bzip2-devel zlib-devel openssl-devel make libffi-devel git sudo wget tar zip
}

# Install python 3.9
# Precondition: C/C++ compilers installed
# Post-condition: Python 3.9 interpreter available in the path as "python3"
function install_python39()
{
  cd "${build_dir}"
  wget https://www.python.org/ftp/python/3.9.13/Python-3.9.13.tgz
  tar -xzf Python-3.9.13.tgz
  cd Python-3.9.13
  ./configure --prefix=/opt/python --enable-optimizations --with-openssl=/usr --enable-loadable-sqlite-extensions
  make -j 4 2>&1 | tee python_build.log
  sudo make install 2>&1 | tee python_install.log
  export PYTHON39="/opt/python"
  export PATH="${PYTHON39}/bin:${PATH}"
  pip3 install wheel
}

# Install node 16
# Precondition: None
# Post-condition: Node 16 interpreter available in the path as "node"
function install_nodejs16()
{
  touch "${HOME}/.bashrc"
  wget -qO- https://raw.githubusercontent.com/nvm-sh/nvm/v0.39.2/install.sh | bash
  source ~/.bashrc
  nvm install 16
  source ~/.bashrc
  export node_version=$(${NVM_BIN}/node --version)
}

# Install Angular 14 command line interface
# Precondition: Node and npm are installed
# Post-condition: Angular CLI is available in the path as "ng"
function install_angular14()
{
  npm install -g @angular/cli@14
  chmod +x ${HOME}/.nvm/versions/node/${node_version}/lib/node_modules/@angular/cli/bin/ng.js
  echo -n 'ewogICIkc2NoZW1hIjogIi4vbm9kZV9tb2R1bGVzL0Bhbmd1bGFyL2NsaS9saWIvY29uZmlnL3NjaGVtYS5qc29uIiwKICAidmVyc2lvbiI6IDEsCiAgImNsaSI6IHsKICAgICJjb21wbGV0aW9uIjogewogICAgICAicHJvbXB0ZWQiOiB0cnVlCiAgICB9CiAgfSwKICAicHJvamVjdHMiOiB7fQp9' | base64 -d > .angular-config.json
  echo -n 'CiMgTG9hZCBBbmd1bGFyIENMSSBhdXRvY29tcGxldGlvbi4Kc291cmNlIDwobmcgY29tcGxldGlvbiBzY3JpcHQpCg==' | base64 -d >> ~/.bashrc
  source ~/.bashrc
}

# Create a zip file for the lambda layer
# Precondition: Git clone of wrfcloud and python 3.9 is installed
# Post-condition: Zip file created to upload as lambda layer code
function create_wrfcloud_lambda_layer()
{
  cd "${build_dir}/wrfcloud/python/src"
  mkdir -p install/python/lib
  pip3 install -t install/python/lib .
  cd install/python/lib
  rm -Rf pygrib pygrib.libs matplotlib numpy numpy.libs pyproj netCDF4 netCDF4.libs Pillow.libs fontTools kiwisolver setuptools cftime PIL contourpy botocore pyproj.libs mpl_toolkits wrfcloud
  cd ../../
  ln -s ~/.nvm/versions/node/${node_version} $(pwd)/node
  rm -f ~/.nvm/versions/node/${node_version}/${node_version}
  zip -r "${build_dir}/lambda_layer.zip" python/lib node/bin node/include node/share node/lib/node_modules/corepack node/lib/node_modules/npm
}

# Create a zip file for the lambda function
# Precondition: Git clone of wrfcloud and python 3.9 is installed
# Post-condition: Zip file created to upload as lambda function code
function create_wrfcloud_lambda_function()
{
  cd "${build_dir}/wrfcloud/python/src"
  zip -r "${build_dir}/lambda_function.zip" lambda_wrapper.py wrfcloud
}

# Build the static web content with Angular CLI
# Precondition: Git clone of wrfcloud and Angular CLI is installed
# Post-condition: Directory created with front-end web content
function create_wrfcloud_web_application()
{
  cd "${build_dir}/wrfcloud/web"
  npm install
  ng build
  mv dist/web "${build_dir}"/
}

# Install wrfcloud Python package
# Precondition: Git clone of wrfcloud
# Post-condition: The wrfcloud package will be installed in the CloudShell environment
function install_wrfcloud()
{
  cd "${build_dir}/wrfcloud/python/src"
  sudo /opt/python/bin/python3 -m pip install .
}

main $@<|MERGE_RESOLUTION|>--- conflicted
+++ resolved
@@ -9,11 +9,7 @@
   if [ $# -gt 0 ]; then
     export GIT_CLONE_OPTS="--branch ${1}"
   else
-<<<<<<< HEAD
-    export GIT_CLONE_OPTS="--branch develop"
-=======
     export GIT_CLONE_OPTS="--branch main"
->>>>>>> 1d5001b0
   fi
 
   ### Check Free Disk Space /home
